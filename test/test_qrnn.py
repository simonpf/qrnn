"""
Tests the QRNN implementation for all available backends.
"""
from quantnn import (QRNN,
                     set_default_backend,
                     get_default_backend)
import numpy as np
import os
import importlib
import pytest
import tempfile

#
# Import available backends.
#

backends = []
try:
    import quantnn.models.keras

    backends += ["keras"]
except:
    pass

try:
    import quantnn.models.pytorch

    backends += ["pytorch"]
except:
    pass


class TestQrnn:
    def setup_method(self):
        dir = os.path.dirname(os.path.realpath(__file__))
        path = os.path.join(dir, "test_data")
        x_train = np.load(os.path.join(path, "x_train.npy"))
        x_mean = np.mean(x_train, keepdims=True)
        x_sigma = np.std(x_train, keepdims=True)
        self.x_train = (x_train - x_mean) / x_sigma
        self.y_train = np.load(os.path.join(path, "y_train.npy"))

    @pytest.mark.parametrize("backend", backends)
    def test_qrnn(self, backend):
        """
        Test training of QRNNs using numpy arrays as input.
        """
        set_default_backend(backend)
        qrnn = QRNN(np.linspace(0.05, 0.95, 10),
<<<<<<< HEAD
                    input_dimensions=self.x_train.shape[1])
        qrnn.train((self.x_train, self.y_train),
                   validation_data=(self.x_train, self.y_train),
                   n_epochs=2)
=======
                    n_inputs=self.x_train.shape[1])
        qrnn.train((self.x_train, self.y_train), n_epochs=2)
>>>>>>> d7942146

        qrnn.predict(self.x_train)

        x, qs = qrnn.cdf(self.x_train[:2, :])
        assert qs[0] == 0.0
        assert qs[-1] == 1.0

        x, y = qrnn.pdf(self.x_train[:2, :])
        assert x.shape == y.shape

        mu = qrnn.posterior_mean(self.x_train[:2, :])
        assert len(mu.shape) == 1

        r = qrnn.sample_posterior(self.x_train[:4, :], n_samples=2)
        assert r.shape == (4, 2)

        r = qrnn.sample_posterior_gaussian_fit(self.x_train[:4, :], n_samples=2)
        assert r.shape == (4, 2)

    @pytest.mark.parametrize("backend", backends)
    def test_qrnn_datasets(self, backend):
        """
        Provide data as dataset object instead of numpy arrays.
        """
        set_default_backend(backend)
        backend = get_default_backend()
        data = backend.BatchedDataset((self.x_train, self.y_train), 256)
        qrnn = QRNN(np.linspace(0.05, 0.95, 10),
                    n_inputs=self.x_train.shape[1])
        qrnn.train(data, n_epochs=2)

    @pytest.mark.parametrize("backend", backends)
    def test_save_qrnn(self, backend):
        """
        Test saving and loading of QRNNs.
        """
        set_default_backend(backend)
        qrnn = QRNN(np.linspace(0.05, 0.95, 10),
                    n_inputs=self.x_train.shape[1])
        f = tempfile.NamedTemporaryFile()
        qrnn.save(f.name)
        qrnn_loaded = QRNN.load(f.name)

        x_pred = qrnn.predict(self.x_train)
        x_pred_loaded = qrnn.predict(self.x_train)

        if not type(x_pred) == np.ndarray:
            x_pred = x_pred.detach()

        assert np.allclose(x_pred, x_pred_loaded)

    @pytest.mark.skipif(not "pytorch" in backends,
                        reason="No PyTorch backend.")
    def test_save_qrnn_pytorch_model(self):
        """
        Test saving and loading of QRNNs.
        """
        from torch import nn
        quantiles = np.linspace(0.05, 0.95, 10)
        model = nn.Sequential(nn.Linear(self.x_train.shape[1], quantiles.size))
        qrnn = QRNN(quantiles, model=model)

        # Train the model
        data = quantnn.models.pytorch.BatchedDataset((self.x_train, self.y_train), 256)
        qrnn.train(data, n_epochs=2)
        assert qrnn.model.training_errors[1] < qrnn.model.training_errors[0]

        # Save the model
        f = tempfile.NamedTemporaryFile()
        qrnn.save(f.name)
        qrnn_loaded = QRNN.load(f.name)

        # Compare predictions from saved and loaded model.
        x_pred = qrnn.predict(self.x_train)
        x_pred_loaded = qrnn.predict(self.x_train)
        if not type(x_pred) == np.ndarray:
            x_pred = x_pred.detach()

        assert np.allclose(x_pred, x_pred_loaded)<|MERGE_RESOLUTION|>--- conflicted
+++ resolved
@@ -47,15 +47,10 @@
         """
         set_default_backend(backend)
         qrnn = QRNN(np.linspace(0.05, 0.95, 10),
-<<<<<<< HEAD
-                    input_dimensions=self.x_train.shape[1])
+                    n_inputs=self.x_train.shape[1])
         qrnn.train((self.x_train, self.y_train),
                    validation_data=(self.x_train, self.y_train),
                    n_epochs=2)
-=======
-                    n_inputs=self.x_train.shape[1])
-        qrnn.train((self.x_train, self.y_train), n_epochs=2)
->>>>>>> d7942146
 
         qrnn.predict(self.x_train)
 
